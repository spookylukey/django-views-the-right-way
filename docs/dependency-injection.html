--- conflicted
+++ resolved
@@ -414,11 +414,7 @@
       &copy;2020, Luke Plant.
       
       |
-<<<<<<< HEAD
       Powered by <a href="http://sphinx-doc.org/">Sphinx 3.3.0</a>
-=======
-      Powered by <a href="http://sphinx-doc.org/">Sphinx 3.2.1</a>
->>>>>>> 81476afc
       &amp; <a href="https://github.com/bitprophet/alabaster">Alabaster 0.7.12</a>
       
       |
